import datetime
from itertools import tee, starmap
from collections import namedtuple

from zipline.gens.tradegens import SpecificEquityTrades
from zipline.gens.utils import roundrobin, hash_args
from zipline.gens.sort import date_sort
from zipline.gens.merge import merge
from zipline.gens.transform import StatefulTransform

SourceBundle = namedtuple("SourceBundle", ['source', 'args', 'kwargs'])
TransformBundle = namedtuple("TransformBundle", ['tnfm', 'args', 'kwargs'])

def date_sorted_sources(bundles):
    """
    Takes an iterable of SortBundles, generating namestrings and initialized datasources
    for each before piping them into a date_sort.
    """
    assert isinstance(bundles, (list, tuple))
    for bundle in bundles:
        assert isinstance(bundle, SourceBundle)

    # Calculate namestring hashes to pass to date_sort.
    names = [bundle.source.__name__ + hash_args(*bundle.args, **bundle.kwargs)
             for bundle in bundles]

    # Pass each source its arguments.
    source_gens = [bundle.source(*bundle.args, **bundle.kwargs)
                   for bundle in bundles]

    # Convert the list of generators into a flat stream by pulling
    # one element at a time from each.
    stream_in = roundrobin(source_gens, names)

    # Guarantee the flat stream will be sorted by date, using source_id as
    # tie-breaker, which is fully deterministic (given deterministic string
    # representation for all args/kwargs)
    return date_sort(stream_in, names)


def merged_transforms(sorted_stream, bundles):
    """
    A generator that takes the expected output of a date_sort, pipes it
    through a given set of transforms, and runs the results throught a
    merge to output a unified stream. tnfms should be a list of
    pointers to generator functions. tnfm_args should be a list of
    tuples, representing the arguments to be passed to each transform.
    tnfm_kwargs should be a list of dictionaries representing keyword
    arguments to each transform.
    """
    # Generate expected hashes for each transform
    namestrings = [bundle.tnfm.__name__ + hash_args(*bundle.args, **bundle.kwargs)
                   for bundle in bundles]

    # Create a copy of the stream for each transform.
    split = tee(sorted_stream, len(bundles))
    # Package a stream copy with each bundle
    tnfms_with_streams = zip(split, bundles)

    # Convert the copies into transform streams.
<<<<<<< HEAD
    tnfm_gens = [
        stateful_transform(
            stream_copy,
            bundle.tnfm,
            *bundle.args,
=======
    tnfms = [
        StatefulTransform(
            stream_copy, 
            bundle.tnfm, 
            *bundle.args, 
>>>>>>> 18d32706
            **bundle.kwargs
        )
        for stream_copy, bundle in tnfms_with_streams
    ]
    tnfm_gens = [tnfm.gen() for tnfm in tnfms]


    # Roundrobin the outputs of our transforms to create a single flat stream.
    to_merge = roundrobin(tnfm_gens, namestrings)

    # Pipe the stream into merge.
    merged = merge(to_merge, namestrings)
    # Return the merged events.
    return merged<|MERGE_RESOLUTION|>--- conflicted
+++ resolved
@@ -58,19 +58,11 @@
     tnfms_with_streams = zip(split, bundles)
 
     # Convert the copies into transform streams.
-<<<<<<< HEAD
-    tnfm_gens = [
-        stateful_transform(
+    tnfms = [
+        StatefulTransform(
             stream_copy,
             bundle.tnfm,
             *bundle.args,
-=======
-    tnfms = [
-        StatefulTransform(
-            stream_copy, 
-            bundle.tnfm, 
-            *bundle.args, 
->>>>>>> 18d32706
             **bundle.kwargs
         )
         for stream_copy, bundle in tnfms_with_streams
